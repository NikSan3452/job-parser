body {
    margin: 0;
    padding: 0;
    box-sizing: border-box;
    background-color: rgb(15, 23, 36);
    color: #C6D3E7;
}

.header {
    background-color: rgb(15, 23, 36);
}

.navbar {
    padding: 0;
    margin: 0;
}

.container {
    background-color: #1D2531;
    padding: 10px 10px 10px 10px;
    box-shadow: 0px 0px 10px 2px #323c4b;
}

.navbar-brand {
    margin: 0;
    padding: 0;
}

.brand-text-wrap {
    height: 50px;
    display: flex;
    align-items: flex-start;
    vertical-align: text-top;
}

.navbar-brand-text {
    text-decoration: none;
    font-size: 80%;
    font-style: italic;
    font-weight: 600;
    color: #C6D3E7; 
}

.navbar-brand-text:hover, .navbar-brand-text::before {
    text-decoration: none;
    color: #C6D3E7;
}

.navbar-toggler-icon {
    color: white;
}

.content {
    height: 100%;
    margin-top: auto;
    background-color: #1D2531;
}

.card, .pagination>li>a {
    background-color: #1D2531;
    border-color: #C6D3E7;
}

.card-param {
    color: rgba(145, 247, 145, 0.76);
}

.card-value {
    color: #647ff7;
}

.profile-messages, .city-not-exists-messages {
    text-align: center;
}

.danger-message {
    color: rgb(236, 88, 88);
}

.success-message {
    color: rgb(72, 165, 72);
}

.add-to-favourite, .add-to-black-list {
    border: #323c4b;
}

.add-to-favourite:active, .add-to-black-list:active, .favourite-list:checked+.btn, .btn.active, .btn.show, .btn:first-child:active, :not(.favourite-list)+.btn:active {
    background-color: #1D2531;
    ;
}

.add-to-black-list:active, .black-list:checked+.btn, .btn.active, .btn.show, .btn:first-child:active, :not(.black-list)+.btn:active {
    background-color: #1D2531;
    ;
}

.heart, .trash {
    color: white;
    font-size: 25px;
}

.heart:hover, .trash:hover {
    color: red;
}

.favourite-list:checked ~ .add-to-favourite .fa-solid {
    color: red;
}

.black-list:checked ~ .add-to-black-list .fa-solid {
    color: red;
}

.btn-wrap {
    display: flex;
    justify-content: center;
}

.scroll {
    display: flex;
    justify-content: center;
    align-items: center;
<<<<<<< HEAD
    margin: 0;
=======
    margin-right: 10px;
>>>>>>> 01589b4a
}

.fa-arrow-up, .fa-arrow-down {
    font-size: 20px;
}<|MERGE_RESOLUTION|>--- conflicted
+++ resolved
@@ -1,133 +1,130 @@
-body {
-    margin: 0;
-    padding: 0;
-    box-sizing: border-box;
-    background-color: rgb(15, 23, 36);
-    color: #C6D3E7;
-}
-
-.header {
-    background-color: rgb(15, 23, 36);
-}
-
-.navbar {
-    padding: 0;
-    margin: 0;
-}
-
-.container {
-    background-color: #1D2531;
-    padding: 10px 10px 10px 10px;
-    box-shadow: 0px 0px 10px 2px #323c4b;
-}
-
-.navbar-brand {
-    margin: 0;
-    padding: 0;
-}
-
-.brand-text-wrap {
-    height: 50px;
-    display: flex;
-    align-items: flex-start;
-    vertical-align: text-top;
-}
-
-.navbar-brand-text {
-    text-decoration: none;
-    font-size: 80%;
-    font-style: italic;
-    font-weight: 600;
-    color: #C6D3E7; 
-}
-
-.navbar-brand-text:hover, .navbar-brand-text::before {
-    text-decoration: none;
-    color: #C6D3E7;
-}
-
-.navbar-toggler-icon {
-    color: white;
-}
-
-.content {
-    height: 100%;
-    margin-top: auto;
-    background-color: #1D2531;
-}
-
-.card, .pagination>li>a {
-    background-color: #1D2531;
-    border-color: #C6D3E7;
-}
-
-.card-param {
-    color: rgba(145, 247, 145, 0.76);
-}
-
-.card-value {
-    color: #647ff7;
-}
-
-.profile-messages, .city-not-exists-messages {
-    text-align: center;
-}
-
-.danger-message {
-    color: rgb(236, 88, 88);
-}
-
-.success-message {
-    color: rgb(72, 165, 72);
-}
-
-.add-to-favourite, .add-to-black-list {
-    border: #323c4b;
-}
-
-.add-to-favourite:active, .add-to-black-list:active, .favourite-list:checked+.btn, .btn.active, .btn.show, .btn:first-child:active, :not(.favourite-list)+.btn:active {
-    background-color: #1D2531;
-    ;
-}
-
-.add-to-black-list:active, .black-list:checked+.btn, .btn.active, .btn.show, .btn:first-child:active, :not(.black-list)+.btn:active {
-    background-color: #1D2531;
-    ;
-}
-
-.heart, .trash {
-    color: white;
-    font-size: 25px;
-}
-
-.heart:hover, .trash:hover {
-    color: red;
-}
-
-.favourite-list:checked ~ .add-to-favourite .fa-solid {
-    color: red;
-}
-
-.black-list:checked ~ .add-to-black-list .fa-solid {
-    color: red;
-}
-
-.btn-wrap {
-    display: flex;
-    justify-content: center;
-}
-
-.scroll {
-    display: flex;
-    justify-content: center;
-    align-items: center;
-<<<<<<< HEAD
-    margin: 0;
-=======
-    margin-right: 10px;
->>>>>>> 01589b4a
-}
-
-.fa-arrow-up, .fa-arrow-down {
-    font-size: 20px;
+body {
+    margin: 0;
+    padding: 0;
+    box-sizing: border-box;
+    background-color: rgb(15, 23, 36);
+    color: #C6D3E7;
+}
+
+.header {
+    background-color: rgb(15, 23, 36);
+}
+
+.navbar {
+    padding: 0;
+    margin: 0;
+}
+
+.container {
+    background-color: #1D2531;
+    padding: 10px 10px 10px 10px;
+    box-shadow: 0px 0px 10px 2px #323c4b;
+}
+
+.navbar-brand {
+    margin: 0;
+    padding: 0;
+}
+
+.brand-text-wrap {
+    height: 50px;
+    display: flex;
+    align-items: flex-start;
+    vertical-align: text-top;
+}
+
+.navbar-brand-text {
+    text-decoration: none;
+    font-size: 80%;
+    font-style: italic;
+    font-weight: 600;
+    color: #C6D3E7; 
+}
+
+.navbar-brand-text:hover, .navbar-brand-text::before {
+    text-decoration: none;
+    color: #C6D3E7;
+}
+
+.navbar-toggler-icon {
+    color: white;
+}
+
+.content {
+    height: 100%;
+    margin-top: auto;
+    background-color: #1D2531;
+}
+
+.card, .pagination>li>a {
+    background-color: #1D2531;
+    border-color: #C6D3E7;
+}
+
+.card-param {
+    color: rgba(145, 247, 145, 0.76);
+}
+
+.card-value {
+    color: #647ff7;
+}
+
+.profile-messages, .city-not-exists-messages {
+    text-align: center;
+}
+
+.danger-message {
+    color: rgb(236, 88, 88);
+}
+
+.success-message {
+    color: rgb(72, 165, 72);
+}
+
+.add-to-favourite, .add-to-black-list {
+    border: #323c4b;
+}
+
+.add-to-favourite:active, .add-to-black-list:active, .favourite-list:checked+.btn, .btn.active, .btn.show, .btn:first-child:active, :not(.favourite-list)+.btn:active {
+    background-color: #1D2531;
+    ;
+}
+
+.add-to-black-list:active, .black-list:checked+.btn, .btn.active, .btn.show, .btn:first-child:active, :not(.black-list)+.btn:active {
+    background-color: #1D2531;
+    ;
+}
+
+.heart, .trash {
+    color: white;
+    font-size: 25px;
+}
+
+.heart:hover, .trash:hover {
+    color: red;
+}
+
+.favourite-list:checked ~ .add-to-favourite .fa-solid {
+    color: red;
+}
+
+.black-list:checked ~ .add-to-black-list .fa-solid {
+    color: red;
+}
+
+.btn-wrap {
+    display: flex;
+    justify-content: center;
+}
+
+.scroll {
+    display: flex;
+    justify-content: center;
+    align-items: center;
+    margin: 0;
+
+}
+
+.fa-arrow-up, .fa-arrow-down {
+    font-size: 20px;
 }