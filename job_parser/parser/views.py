--- conflicted
+++ resolved
@@ -1,225 +1,221 @@
-import json
-from django.http import JsonResponse
-from django.shortcuts import render
-from django.views import View
-from django.contrib import auth
-from django.views.generic.edit import FormView
-from django.contrib.auth.decorators import login_required
-
-from parser import parsers
-from parser.forms import SearchingForm
-from parser.mixins import VacancyHelpersMixin
-from parser.models import FavouriteVacancy, VacancyBlackList
-
-
-class HomePageView(FormView):
-    """Представление домашней страницы."""
-
-    template_name = "parser/home.html"
-    form_class = SearchingForm
-
-    def get(self, request):
-        super().get(request)
-        if not request.session or not request.session.session_key:
-            request.session.save()
-        return self.render_to_response(self.get_context_data())
-
-    def form_valid(self, form):
-        """Валидирует форму домашней страницы.
-
-        Args:
-            form: Форма.
-
-        Returns: HTTPResponse
-        """
-        return super().form_valid(form)
-
-
-class VacancyListView(View, VacancyHelpersMixin):
-    """Представление страницы со списком ванкасий."""
-
-    form_class = SearchingForm
-    template_name = "parser/list.html"
-    job_list = []
-
-    async def get(self, request, *args, **kwargs):
-        """Отвечает за обработку GET запросов к странице со списком вакансий.
-
-        Args:
-            request: Запрос.
-
-        Returns: HttpResponse
-        """
-        # Проверяем параметры запроса перед тем, как передать в форму
-        request_data = await self.check_request_data(request)
-        form = self.form_class(initial=request_data)
-<<<<<<< HEAD
-        
-=======
-        print('aaaaaaaaaaaaaaaaaaa', request_data)
->>>>>>> 76e9941b
-        # Получаем данные из кэша
-        self.job_list = await self.get_data_from_cache(request)
-
-        # Отображаем вакансии, которые в избранном
-        list_favourite = await self.get_favourite_vacancy(request)
-
-        context = {
-            "form": form,
-            "object_list": self.job_list,
-            "list_favourite": list_favourite,
-        }
-
-        context["city"] = request_data.get("city")
-        context["job"] = request_data.get("job")
-        context["date_from"] = request_data.get("date_from")
-        context["date_to"] = request_data.get("date_to")
-        context["title_search"] = request_data.get("title_search")
-        context["experience"] = request_data.get("experience")
-        context["remote"] = request_data.get("remote")
-
-        # Проверяем добавлена ли вакансия в черный список
-        await self.check_vacancy_black_list(self.job_list, request)
-
-        # Пагинация
-        await self.get_pagination(request, self.job_list, context)
-
-        return render(request, self.template_name, context)
-
-    async def post(self, request, *args, **kwargs):
-        """Отвечает за обработку POST запросов к странице со списком вакансий.
-
-        Args:
-            request: Запрос.
-
-        Returns: HttpResponse
-        """
-        form = self.form_class(request.POST)
-
-        if form.is_valid():
-            # Получаем данные из формы
-            (
-                city,
-                job,
-                date_from,
-                date_to,
-                title_search,
-                experience,
-                remote,
-            ) = await self.get_form_data(form)
-
-            # Получаем id города для API HeadHunter и Zarplata
-            city_id = await self.get_city_id(city, request)
-            try:
-                # Получаем список вакансий
-                self.job_list = await parsers.run(
-                    city=city,
-                    city_from_db=city_id,
-                    job=job,
-                    date_from=date_from,
-                    date_to=date_to,
-                    title_search=title_search,
-                    experience=experience,
-                    remote=remote,
-                )
-            except Exception as exc:
-                print(
-                    f"Ошибка в функции {self.post.__name__}: {exc} Сервер столкнулся с непредвиденной ошибкой"
-                )
-
-            # Сохраняем данные в кэше
-            await self.set_data_to_cache(request, self.job_list)
-
-            # Проверяем добавлена ли вакансия в черный список
-            vacancies = await self.check_vacancy_black_list(self.job_list, request)
-
-            # Отображаем вакансии, которые в избранном
-            list_favourite = await self.get_favourite_vacancy(request)
-            context = {
-                "city": city,
-                "job": job,
-                "date_from": date_from,
-                "date_to": date_to,
-                "title_search": title_search,
-                "experience": experience,
-                "remote": remote,
-                "form": form,
-                "object_list": vacancies,
-                'list_favourite': list_favourite
-            }
-
-            # Пагинация
-            await self.get_pagination(request, self.job_list, context)
-
-        return render(request, self.template_name, context)
-
-
-@login_required
-def add_to_favourite_view(request):
-    """Добавляет вакансию в избранное.
-
-    Args:
-        request (_type_): Запрос.
-
-    Returns:
-        _type_: JsonResponse.
-    """
-    data = json.load(request)
-    vacancy_url = data.get("url")
-    vacancy_title = data.get("title")
-
-    if request.method == "POST":
-        try:
-            user = auth.get_user(request)
-            FavouriteVacancy.objects.get_or_create(
-                user=user, url=vacancy_url, title=vacancy_title
-            )
-        except Exception as exc:
-            print(f"Ошибка базы данных в функции {add_to_favourite_view.__name__}: {exc}")
-    return JsonResponse({"status": "Вакансия добавлена в избранное"})
-
-
-@login_required
-def delete_from_favourite_view(request):
-    """Удаляет вакансию из избранного.
-
-    Args:
-        request (_type_): Запрос.
-
-    Returns:
-        _type_: JsonResponse.
-    """
-    data = json.load(request)
-    vacancy_url = data.get("url")
-    if request.method == "POST":
-        try:
-            user = auth.get_user(request)
-            FavouriteVacancy.objects.filter(user=user, url=vacancy_url).delete()
-        except Exception as exc:
-            print(
-                f"Ошибка базы данных в функции {delete_from_favourite_view.__name__}: {exc}"
-            )
-    return JsonResponse({"status": "Вакансия удалена из избранного"})
-
-
-@login_required
-def add_to_black_list_view(request):
-    """Удаляет вакансию из избранного.
-
-    Args:
-        request (_type_): Запрос.
-
-    Returns:
-        _type_: JsonResponse.
-    """
-    data = json.load(request)
-    vacancy_url = data.get("url")
-    if request.method == "POST":
-        try:
-            user = auth.get_user(request)
-            VacancyBlackList.objects.get_or_create(user=user, url=vacancy_url)
-        except Exception as exc:
-            print(
-                f"Ошибка базы данных в функции {add_to_black_list_view.__name__}: {exc}"
-            )
-    return JsonResponse({"status": "Вакансия добавлена в черный список"})
+import json
+from django.http import JsonResponse
+from django.shortcuts import render
+from django.views import View
+from django.contrib import auth
+from django.views.generic.edit import FormView
+from django.contrib.auth.decorators import login_required
+
+from parser import parsers
+from parser.forms import SearchingForm
+from parser.mixins import VacancyHelpersMixin
+from parser.models import FavouriteVacancy, VacancyBlackList
+
+
+class HomePageView(FormView):
+    """Представление домашней страницы."""
+
+    template_name = "parser/home.html"
+    form_class = SearchingForm
+
+    def get(self, request):
+        super().get(request)
+        if not request.session or not request.session.session_key:
+            request.session.save()
+        return self.render_to_response(self.get_context_data())
+
+    def form_valid(self, form):
+        """Валидирует форму домашней страницы.
+
+        Args:
+            form: Форма.
+
+        Returns: HTTPResponse
+        """
+        return super().form_valid(form)
+
+
+class VacancyListView(View, VacancyHelpersMixin):
+    """Представление страницы со списком ванкасий."""
+
+    form_class = SearchingForm
+    template_name = "parser/list.html"
+    job_list = []
+
+    async def get(self, request, *args, **kwargs):
+        """Отвечает за обработку GET запросов к странице со списком вакансий.
+
+        Args:
+            request: Запрос.
+
+        Returns: HttpResponse
+        """
+        # Проверяем параметры запроса перед тем, как передать в форму
+        request_data = await self.check_request_data(request)
+        form = self.form_class(initial=request_data)
+
+        # Получаем данные из кэша
+        self.job_list = await self.get_data_from_cache(request)
+
+        # Отображаем вакансии, которые в избранном
+        list_favourite = await self.get_favourite_vacancy(request)
+
+        context = {
+            "form": form,
+            "object_list": self.job_list,
+            "list_favourite": list_favourite,
+        }
+
+        context["city"] = request_data.get("city")
+        context["job"] = request_data.get("job")
+        context["date_from"] = request_data.get("date_from")
+        context["date_to"] = request_data.get("date_to")
+        context["title_search"] = request_data.get("title_search")
+        context["experience"] = request_data.get("experience")
+        context["remote"] = request_data.get("remote")
+
+        # Проверяем добавлена ли вакансия в черный список
+        await self.check_vacancy_black_list(self.job_list, request)
+
+        # Пагинация
+        await self.get_pagination(request, self.job_list, context)
+
+        return render(request, self.template_name, context)
+
+    async def post(self, request, *args, **kwargs):
+        """Отвечает за обработку POST запросов к странице со списком вакансий.
+
+        Args:
+            request: Запрос.
+
+        Returns: HttpResponse
+        """
+        form = self.form_class(request.POST)
+
+        if form.is_valid():
+            # Получаем данные из формы
+            (
+                city,
+                job,
+                date_from,
+                date_to,
+                title_search,
+                experience,
+                remote,
+            ) = await self.get_form_data(form)
+
+            # Получаем id города для API HeadHunter и Zarplata
+            city_id = await self.get_city_id(city, request)
+            try:
+                # Получаем список вакансий
+                self.job_list = await parsers.run(
+                    city=city,
+                    city_from_db=city_id,
+                    job=job,
+                    date_from=date_from,
+                    date_to=date_to,
+                    title_search=title_search,
+                    experience=experience,
+                    remote=remote,
+                )
+            except Exception as exc:
+                print(
+                    f"Ошибка в функции {self.post.__name__}: {exc} Сервер столкнулся с непредвиденной ошибкой"
+                )
+
+            # Сохраняем данные в кэше
+            await self.set_data_to_cache(request, self.job_list)
+
+            # Проверяем добавлена ли вакансия в черный список
+            vacancies = await self.check_vacancy_black_list(self.job_list, request)
+
+            # Отображаем вакансии, которые в избранном
+            list_favourite = await self.get_favourite_vacancy(request)
+            context = {
+                "city": city,
+                "job": job,
+                "date_from": date_from,
+                "date_to": date_to,
+                "title_search": title_search,
+                "experience": experience,
+                "remote": remote,
+                "form": form,
+                "object_list": vacancies,
+                'list_favourite': list_favourite
+            }
+
+            # Пагинация
+            await self.get_pagination(request, self.job_list, context)
+
+        return render(request, self.template_name, context)
+
+
+@login_required
+def add_to_favourite_view(request):
+    """Добавляет вакансию в избранное.
+
+    Args:
+        request (_type_): Запрос.
+
+    Returns:
+        _type_: JsonResponse.
+    """
+    data = json.load(request)
+    vacancy_url = data.get("url")
+    vacancy_title = data.get("title")
+
+    if request.method == "POST":
+        try:
+            user = auth.get_user(request)
+            FavouriteVacancy.objects.get_or_create(
+                user=user, url=vacancy_url, title=vacancy_title
+            )
+        except Exception as exc:
+            print(f"Ошибка базы данных в функции {add_to_favourite_view.__name__}: {exc}")
+    return JsonResponse({"status": "Вакансия добавлена в избранное"})
+
+
+@login_required
+def delete_from_favourite_view(request):
+    """Удаляет вакансию из избранного.
+
+    Args:
+        request (_type_): Запрос.
+
+    Returns:
+        _type_: JsonResponse.
+    """
+    data = json.load(request)
+    vacancy_url = data.get("url")
+    if request.method == "POST":
+        try:
+            user = auth.get_user(request)
+            FavouriteVacancy.objects.filter(user=user, url=vacancy_url).delete()
+        except Exception as exc:
+            print(
+                f"Ошибка базы данных в функции {delete_from_favourite_view.__name__}: {exc}"
+            )
+    return JsonResponse({"status": "Вакансия удалена из избранного"})
+
+
+@login_required
+def add_to_black_list_view(request):
+    """Удаляет вакансию из избранного.
+
+    Args:
+        request (_type_): Запрос.
+
+    Returns:
+        _type_: JsonResponse.
+    """
+    data = json.load(request)
+    vacancy_url = data.get("url")
+    if request.method == "POST":
+        try:
+            user = auth.get_user(request)
+            VacancyBlackList.objects.get_or_create(user=user, url=vacancy_url)
+        except Exception as exc:
+            print(
+                f"Ошибка базы данных в функции {add_to_black_list_view.__name__}: {exc}"
+            )
+    return JsonResponse({"status": "Вакансия добавлена в черный список"})